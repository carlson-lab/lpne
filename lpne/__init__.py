"""
LPNE pipeline

Code for preprocessing and building factor models with local field potentials.

"""
<<<<<<< HEAD
__date__ = "July 2021 - March 2023"
__version__ = "0.1.15"
=======
__date__ = "July 2021 - January 2023"
__version__ = "0.1.14"
>>>>>>> d56700ad
try:
    with open(".git/logs/HEAD", "r") as fh:
        __commit__ = fh.read().split("\n")[-2]
except:
    __commit__ = "unknown commit"

INVALID_LABEL = -1
INVALID_GROUP = -1
MATLAB_IGNORED_KEYS = [
    "__header__",
    "__version__",
    "__globals__",
]
"""Ignored keys in Matlab files"""

from .models import (
    FaSae,
    CpSae,
    GridSearchCV,
    DcsfaNmf,
    get_model_class,
    get_reconstruction_stats,
    get_reconstruction_summary,
)

from .pipelines import DEFAULT_PIPELINE_PARAMS, standard_pipeline

from .plotting import (
    circle_plot,
    make_power_movie,
    plot_bispec,
    plot_db,
    plot_lfps,
    plot_factor,
    plot_factors,
    plot_power,
    plot_spec,
    simplex_plot,
)

from .preprocess.bispectrum import (
    bispectral_power_decomposition,
    get_bicoherence,
    get_bispectrum,
)
from .preprocess.channel_maps import (
    average_channels,
    get_excel_channel_map,
    get_default_channel_map,
    remove_channels,
    remove_channels_from_lfps,
    get_removed_channels_from_file,
)
from .preprocess.directed_spectrum import get_directed_spectrum
from .preprocess.filter import filter_signal, filter_lfps
from .preprocess.make_features import make_features
from .preprocess.normalize import normalize_features, normalize_lfps
from .preprocess.outlier_detection import mark_outliers
from .preprocess.phase_slope_index import get_psi

from .utils.array_utils import *
from .utils.data import *
from .utils.file_utils import *
from .utils.utils import *
from .utils.viterbi import *


if __name__ == "__main__":
    pass


###<|MERGE_RESOLUTION|>--- conflicted
+++ resolved
@@ -4,13 +4,9 @@
 Code for preprocessing and building factor models with local field potentials.
 
 """
-<<<<<<< HEAD
 __date__ = "July 2021 - March 2023"
 __version__ = "0.1.15"
-=======
-__date__ = "July 2021 - January 2023"
-__version__ = "0.1.14"
->>>>>>> d56700ad
+
 try:
     with open(".git/logs/HEAD", "r") as fh:
         __commit__ = fh.read().split("\n")[-2]
